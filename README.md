# *opentile*
*opentile* is a Python library for reading tiles from wsi tiff files. The aims of the proect are:
- Allow compressed tiles to be losslessly read from wsi tiffs using 2D coordinates (tile position x, y).
- Provide unified interface for relevant metadata.
- Support all file formats supported by tifffile that has a non-overlapping tile structure.

Crrently supported file formats are listed and described under *Supported file formats*.

## Installing *opentile*
*opentile* is available on PyPI:
```console
$ pip install opentile
```

## Important note
Please note that this is an early release and the API is not frozen yet. Function names and functionality is prone to change.

## Requirements
*opentile* requires python >=3.7 and uses numpy, Pillow, TiffFile and PyTurboJPEG (with lib-turbojpeg >= 2.1 ).

## Limitations
Files with z-stacks are currently not fully supported.
Striped pages with stripes divided in frames are not supported for other file except for Ndpi. This is common for overview and label images.

## Supported file formats
The following description of the workings of the supported file formats does not include the additional specifics for each format that is handled by tifffile. Additional formats supported by tifffile and that have non-overlapping tile layout are likely to be added in future release.

***Hamamatsu Ndpi***
The Ndpi-format uses non-rectangular tile size typically 8 pixels high, i.e. stripes. To form tiles, first multiple stripes are concatenated to form a frame covering the tile region. Second, if the stripes are longer than the tile width, the tile is croped out of the frame. The concatenation and crop transformations are performed losslessly.

A ndpi-file can also contain non-tiled images. If these are part of a pyramidal series, *opentile* tiles the image.

***Philips tiff***
The Philips tiff-format allows tiles to be sparse, i.e. missing. For such tiles, *opentile* instead provides a blank (currently white) tile image using the same jpeg header as the rest of the image.

***Aperio svs***
Some Asperio svs-files have corrupt tile data at edges of non-base pyramidal levels. This is observed as tiles with 0-byte length and tiles with incorrect pixel data. *opentile* detects such corruption and instead returns downscaled image data from lower levels. Associated images (label, overview) are currently not handled correctly.

## Basic usage
***Load a Ndpi-file using tile size (1024, 1024) pixels.***
```python
from opentile import OpenTile
tile_size = (1024, 1024)
turbo_path = 'C:/libjpeg-turbo64/bin/turbojpeg.dll'
tiler = OpenTile.open(path_to_ndpi_file, tile_size, turbo_path)
```

***Get rectangular tile at level 0 and position x=0, y=0.***
```python
tile = tiler.get_tile(0, (0, 0))
```

***Close the tiler object.***
```python
tiler.close()
```

## Setup environment for development
Requires poetry and pytest and pytest-watch installed in the virtual environment.

```console
$ git clone https://github.com/imi-bigpicture/opentile.git
$ poetry install
```

By default the tests looks for slides in 'tests/testdata'. This can be overriden by setting the OPENTILE_TESTDIR environment variable. The script 'tests/download_test_images.py' can be used to download publically available [openslide testdata](https://openslide.cs.cmu.edu/download/openslide-testdata/) into the set testdata folder:
```console
$ python tests/download_test_images.py
```
<<<<<<< HEAD
The test data for philips tiff is currently not publically available.
=======
The test data used for philips tiff is currently not publically available as we dont have permission to share them. If you have slides in philips tiff format that can be freely shared we would be happy to use them instead.
>>>>>>> 29ddc6a4

To watch unit tests use:

```console
$ poetry run pytest-watch -- -m unittest
```

## Other TIFF python tools
- [tifffile](https://github.com/cgohlke/tifffile)
- [tiffslide](https://github.com/bayer-science-for-a-better-life/tiffslide)

## Contributing
We welcome any contributions to help improve this tool for the WSI community!

We recommend first creating an issue before creating potential contributions to check that the contribution is in line with the goals of the project. To submit your contribution, please issue a pull request on the imi-bigpicture/opentile repository with your changes for review.

Our aim is to provide constructive and positive code reviews for all submissions. The project relies on gradual typing and roughly follows PEP8. However, we are not dogmatic. Most important is that the code is easy to read and understand.

## Acknowledgement
*opentile*: Copyright 2021 Sectra AB, licensed under Apache 2.0.

This project is part of a project that has received funding from the Innovative Medicines Initiative 2 Joint Undertaking under grant agreement No 945358. This Joint Undertaking receives support from the European Union’s Horizon 2020 research and innovation programme and EFPIA. IMI website: www.imi.europa.eu<|MERGE_RESOLUTION|>--- conflicted
+++ resolved
@@ -67,11 +67,8 @@
 ```console
 $ python tests/download_test_images.py
 ```
-<<<<<<< HEAD
-The test data for philips tiff is currently not publically available.
-=======
+
 The test data used for philips tiff is currently not publically available as we dont have permission to share them. If you have slides in philips tiff format that can be freely shared we would be happy to use them instead.
->>>>>>> 29ddc6a4
 
 To watch unit tests use:
 
